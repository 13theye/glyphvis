--- conflicted
+++ resolved
@@ -160,7 +160,6 @@
     /************************** New Update System ***************************** */
 
     pub fn update(&mut self, draw: &Draw, bg_style: &DrawStyle, time: f32, dt: f32) {
-<<<<<<< HEAD
         self.update_movement(dt);
         self.update_transition_segments(bg_style, time, dt);
         self.update_background_segments(bg_style, time);
@@ -192,19 +191,6 @@
     }
 
     fn update_background_segments(&mut self, bg_style: &DrawStyle, time: f32) {
-=======
-        self.stage_active_segment_updates(bg_style, time, dt);
-        self.stage_background_segment_updates(bg_style, time);
-        self.draw_grid_segments(draw);
-    }
-
-    fn commit_segment_update_message(&mut self, segment: &str, style_update_msg: StyleUpdateMsg) {
-        self.update_batch
-            .insert(segment.to_string(), style_update_msg);
-    }
-
-    fn stage_background_segment_updates(&mut self, bg_style: &DrawStyle, time: f32) {
->>>>>>> 0bab9a10
         for (segment_id, segment) in self.grid.segments.iter() {
             if !self.update_batch.contains_key(segment_id)
                 && self.grid.segments[segment_id].layer == Layer::Background
@@ -224,15 +210,9 @@
         }
     }
 
-<<<<<<< HEAD
     fn update_transition_segments(&mut self, bg_style: &DrawStyle, _time: f32, dt: f32) {
         // extract target style
         let target_style = self.effect_target_style.clone();
-=======
-    fn stage_active_segment_updates(&mut self, bg_style: &DrawStyle, _time: f32, dt: f32) {
-        // update movement animation if active
-        self.update_movement(dt);
->>>>>>> 0bab9a10
 
         // Get transition updates if any exist
         let transition_updates = if let Some(transition) = &mut self.active_transition {
